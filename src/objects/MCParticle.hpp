/**
 * @file
 * @brief Definition of Monte-Carlo particle object
 * @copyright Copyright (c) 2017 CERN and the Allpix Squared authors.
 * This software is distributed under the terms of the MIT License, copied verbatim in the file "LICENSE.md".
 * In applying this license, CERN does not waive the privileges and immunities granted to it by virtue of its status as an
 * Intergovernmental Organization or submit itself to any jurisdiction.
 */

#ifndef ALLPIX_MC_PARTICLE_H
#define ALLPIX_MC_PARTICLE_H

#include <Math/Point3D.h>
#include <TRef.h>

#include "MCTrack.hpp"
#include "Object.hpp"

namespace allpix {
    /**
     * @brief Monte-Carlo particle through the sensor
     */
    class MCParticle : public Object {
    public:
        /**
         * @brief Construct a Monte-Carlo particle
         * @param local_start_point Entry point of the particle in the sensor in local coordinates
         * @param global_start_point Entry point of the particle in the sensor in global coordinates
         * @param local_end_point Exit point of the particle in the sensor in local coordinates
         * @param global_end_point Exit point of the particle in the sensor in global coordinates
         * @param particle_id PDG id for this particle type
         * @param time The arrival time of the particle in the sensor
         */
        MCParticle(ROOT::Math::XYZPoint local_start_point,
                   ROOT::Math::XYZPoint global_start_point,
                   ROOT::Math::XYZPoint local_end_point,
                   ROOT::Math::XYZPoint global_end_point,
                   int particle_id,
                   double time);

        /**
         * @brief Get the entry point of the particle in local coordinates
         * @return Particle entry point
         */
        ROOT::Math::XYZPoint getLocalStartPoint() const;
        /**
         * @brief Get the entry point of the particle in global coordinates
         * @return Particle entry point
         */
        ROOT::Math::XYZPoint getGlobalStartPoint() const;

        /**
         * @brief Get the exit point of the particle in local coordinates
         * @return Particle exit point
         */
        ROOT::Math::XYZPoint getLocalEndPoint() const;
        /**
         * @brief Get the entry point of the particle in global coordinates
         * @return Particle entry point
         */
        ROOT::Math::XYZPoint getGlobalEndPoint() const;

        /**
         * @brief Get PDG particle id for the particle
         * @return Particle id
         */
        int getParticleID() const;

        /**
         * @brief Get the arrival time for the particle
         * @return Arrival time of the particle in the respective sensor
         */
        double getTime() const;

        /**
         * @brief Set the Monte-Carlo particle
         * @param mc_particle The Monte-Carlo particle
         * @warning Special method because parent can only be set after creation, should not be replaced later.
         */
        void setParent(const MCParticle* mc_particle);
        /**
         * @brief Get the parent MCParticle if it has one
         * @return Parent MCParticle or null pointer if it has no parent
         * @warning No \ref MissingReferenceException is thrown, because a particle without parent should always be handled.
         */
        const MCParticle* getParent() const;

        /**
         * @brief Set the MCParticle's track
         * @param mc_track The track
         * @warning Special method because track can only be set after creation, should not be replaced later.
         */
        void setTrack(const MCTrack* mc_track);

        /**
         * @brief Get the MCTrack of this MCParticle
         * @return Parent MCTrack or null pointer if it has no track
         * @warning No \ref MissingReferenceException is thrown, because a particle without a track should always be handled.
         */
        const MCTrack* getTrack() const;

        /**
<<<<<<< HEAD
=======
         * @brief ROOT class definition
         */
        ClassDefOverride(MCParticle, 6);
        /**
>>>>>>> 7aba84b3
         * @brief Default constructor for ROOT I/O
         */
        MCParticle() = default;

        /**
         * @brief Print an ASCII representation of MCParticle to the given stream
         * @param out Stream to print to
         */
        void print(std::ostream& out) const override;

    private:
        ROOT::Math::XYZPoint local_start_point_{};
        ROOT::Math::XYZPoint global_start_point_{};
        ROOT::Math::XYZPoint local_end_point_{};
        ROOT::Math::XYZPoint global_end_point_{};

        int particle_id_{};
        double time_{};

        Object* parent_;
        Object* track_;
    };

    /**
     * @brief Typedef for message carrying MC particles
     */
    using MCParticleMessage = Message<MCParticle>;
} // namespace allpix

#endif<|MERGE_RESOLUTION|>--- conflicted
+++ resolved
@@ -100,13 +100,6 @@
         const MCTrack* getTrack() const;
 
         /**
-<<<<<<< HEAD
-=======
-         * @brief ROOT class definition
-         */
-        ClassDefOverride(MCParticle, 6);
-        /**
->>>>>>> 7aba84b3
          * @brief Default constructor for ROOT I/O
          */
         MCParticle() = default;
