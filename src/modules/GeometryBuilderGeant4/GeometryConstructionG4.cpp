/**
 * @file
 * @brief Implements the Geant4 geometry construction process
 * @remarks Code is based on code from Mathieu Benoit
 * @copyright MIT License
 */

#include "GeometryConstructionG4.hpp"

#include <memory>
#include <string>
#include <utility>

#include <G4Box.hh>
#include <G4LogicalVolume.hh>
#include <G4NistManager.hh>
#include <G4PVDivision.hh>
#include <G4PVPlacement.hh>
#include <G4Sphere.hh>
#include <G4StepLimiterPhysics.hh>
#include <G4SubtractionSolid.hh>
#include <G4ThreeVector.hh>
#include <G4Tubs.hh>
#include <G4UnionSolid.hh>
#include <G4UserLimits.hh>
#include <G4VSolid.hh>
#include <G4VisAttributes.hh>

#include "core/geometry/HybridPixelDetectorModel.hpp"
#include "core/module/exceptions.h"
#include "core/utils/log.h"
#include "tools/ROOT.h"
#include "tools/geant4.h"

#include "Parameterization2DG4.hpp"

using namespace allpix;

GeometryConstructionG4::GeometryConstructionG4(GeometryManager* geo_manager, Configuration config)
    : geo_manager_(geo_manager), config_(std::move(config)) {}

/**
 * @brief Version of std::make_shared that does not delete the pointer
 *
 * This version is needed because some pointers are deleted by Geant4 internally, but they are stored as std::shared_ptr in
 * the framework.
 */
template <typename T, typename... Args> static std::shared_ptr<T> make_shared_no_delete(Args... args) {
    return std::shared_ptr<T>(new T(args...), [](T*) {});
}

/**
 * First initializes all the materials. Then constructs the world from the internally calculated world size with a certain
 * margin. Finally builds all the individual detectors.
 */
G4VPhysicalVolume* GeometryConstructionG4::Construct() {
    // Initialize materials
    init_materials();

    // Set world material
    std::string world_material = config_.get<std::string>("world_material", "air");
    std::transform(world_material.begin(), world_material.end(), world_material.begin(), ::tolower);
    if(materials_.find(world_material) == materials_.end()) {
        throw InvalidValueError(config_, "world_material", "material does not exists, use 'air' or 'vacuum'");
    }

    world_material_ = materials_[world_material];
    LOG(TRACE) << "Material of world is " << world_material_->GetName();

    // Calculate world size
    ROOT::Math::XYZVector half_world_size;
    ROOT::Math::XYZPoint min_coord = geo_manager_->getMinimumCoordinate();
    ROOT::Math::XYZPoint max_coord = geo_manager_->getMaximumCoordinate();
    half_world_size.SetX(std::max(std::abs(min_coord.x()), std::abs(max_coord.x())));
    half_world_size.SetY(std::max(std::abs(min_coord.y()), std::abs(max_coord.y())));
    half_world_size.SetZ(std::max(std::abs(min_coord.z()), std::abs(max_coord.z())));

    // Calculate and apply margins to world size
    auto margin_percentage = config_.get<double>("world_margin_percentage", 0.1);
    auto minimum_margin = config_.get<ROOT::Math::XYZPoint>("world_minimum_margin", {0, 0, 0});
    double add_x = half_world_size.x() * margin_percentage;
    if(add_x < minimum_margin.x()) {
        add_x = minimum_margin.x();
    }
    double add_y = half_world_size.y() * margin_percentage;
    if(add_y < minimum_margin.y()) {
        add_y = minimum_margin.y();
    }
    double add_z = half_world_size.z() * margin_percentage;
    if(add_z < minimum_margin.z()) {
        add_z = minimum_margin.z();
    }
    half_world_size.SetX(half_world_size.x() + add_x);
    half_world_size.SetY(half_world_size.y() + add_y);
    half_world_size.SetZ(half_world_size.z() + add_z);

    LOG(DEBUG) << "World size is " << display_vector(2 * half_world_size, {"mm"});

    // Build the world
    auto world_box = std::make_shared<G4Box>("World", half_world_size.x(), half_world_size.y(), half_world_size.z());
    solids_.push_back(world_box);
    world_log_ = std::make_unique<G4LogicalVolume>(world_box.get(), world_material_, "World", nullptr, nullptr, nullptr);

    // Set the world to invisible in the viewer
    world_log_->SetVisAttributes(G4VisAttributes::GetInvisible());

    // Place the world at the center
    world_phys_ =
        std::make_unique<G4PVPlacement>(nullptr, G4ThreeVector(0., 0., 0.), world_log_.get(), "World", nullptr, false, 0);

    // Build all the detectors in the world
    build_detectors();

    return world_phys_.get();
}

/**
 * Initializes all the internal materials. The following materials are supported by this module:
 * - vacuum
 * - air
 * - silicon
 * - epoxy
 * - kapton
 * - solder
 */
void GeometryConstructionG4::init_materials() {
    G4NistManager* nistman = G4NistManager::Instance();

    // Build table of materials from database
    materials_["silicon"] = nistman->FindOrBuildMaterial("G4_Si");
    materials_["plexiglass"] = nistman->FindOrBuildMaterial("G4_PLEXIGLASS");
    materials_["kapton"] = nistman->FindOrBuildMaterial("G4_KAPTON");
    materials_["copper"] = nistman->FindOrBuildMaterial("G4_Cu");
    materials_["air"] = nistman->FindOrBuildMaterial("G4_AIR");

    // Create required elements:
    G4Element* H = new G4Element("Hydrogen", "H", 1., 1.01 * CLHEP::g / CLHEP::mole);
    G4Element* C = new G4Element("Carbon", "C", 6., 12.01 * CLHEP::g / CLHEP::mole);
    G4Element* O = new G4Element("Oxygen", "O", 8., 16.0 * CLHEP::g / CLHEP::mole);
    G4Element* Cl = new G4Element("Chlorine", "Cl", 17., 35.45 * CLHEP::g / CLHEP::mole);
    G4Element* Sn = new G4Element("Tin", "Sn", 50., 118.710 * CLHEP::g / CLHEP::mole);
    G4Element* Pb = new G4Element("Lead", "Pb", 82., 207.2 * CLHEP::g / CLHEP::mole);

    // Add vacuum
    materials_["vacuum"] = new G4Material("Vacuum", 1, 1.01 * CLHEP::g / CLHEP::mole, 0.0001 * CLHEP::g / CLHEP::cm3);

    // Create Epoxy material
    G4Material* Epoxy = new G4Material("Epoxy", 1.3 * CLHEP::g / CLHEP::cm3, 3);
    Epoxy->AddElement(H, 44);
    Epoxy->AddElement(C, 15);
    Epoxy->AddElement(O, 7);
    materials_["epoxy"] = Epoxy;

    // Create Carbon Fiber material:
    G4Material* CarbonFiber = new G4Material("CarbonFiber", 1.5 * CLHEP::g / CLHEP::cm3, 2);
    CarbonFiber->AddMaterial(Epoxy, 0.4);
    CarbonFiber->AddElement(C, 0.6);
    materials_["carbonfiber"] = CarbonFiber;

    // Create PCB G-10 material
    G4Material* GTen = new G4Material("G10", 1.7 * CLHEP::g / CLHEP::cm3, 3);
    GTen->AddMaterial(nistman->FindOrBuildMaterial("G4_SILICON_DIOXIDE"), 0.773);
    GTen->AddMaterial(Epoxy, 0.147);
    GTen->AddElement(Cl, 0.08);
    materials_["g10"] = GTen;

    // Create solder material
    G4Material* Solder = new G4Material("Solder", 8.4 * CLHEP::g / CLHEP::cm3, 2);
    Solder->AddElement(Sn, 0.63);
    Solder->AddElement(Pb, 0.37);
    materials_["solder"] = Solder;
}

void GeometryConstructionG4::build_detectors() {
    // Loop through all detectors and construct them
    std::vector<std::shared_ptr<Detector>> detectors = geo_manager_->getDetectors();
    LOG(TRACE) << "Building " << detectors.size() << " device(s)";

    for(auto& detector : detectors) {
        // Get pointer to the model of the detector
        auto model = detector->getModel();

        std::string name = detector->getName();
        LOG(DEBUG) << "Creating Geant4 model for " << name;
        LOG(DEBUG) << " Wrapper dimensions of model: " << display_vector(model->getSize(), {"mm", "um"});

        LOG(DEBUG) << " Global position and orientation of the detector:";

        // Create the wrapper box and logical volume
        auto wrapper_box = std::make_shared<G4Box>(
            "wrapper_" + name, model->getSize().x() / 2.0, model->getSize().y() / 2.0, model->getSize().z() / 2.0);
        solids_.push_back(wrapper_box);
        auto wrapper_log =
            make_shared_no_delete<G4LogicalVolume>(wrapper_box.get(), world_material_, "wrapper_" + name + "_log");
        detector->setExternalObject("wrapper_log", wrapper_log);

        // Get position and orientation
<<<<<<< HEAD
        auto position = detector->getPosition();
        ROOT::Math::EulerAngles angles = detector->getOrientation();
        LOG(DEBUG) << " - Position\t\t:\t" << display_vector(position, {"mm", "um"});
        LOG(DEBUG) << " - Orientation\t:\t" << display_vector(angles, {"deg"});

        G4ThreeVector posWrapper = toG4Vector(position);
        auto rotWrapper = std::make_shared<G4RotationMatrix>(angles.Phi(), angles.Theta(), angles.Psi());
=======
        G4ThreeVector posWrapper = toG4Vector(detector->getPosition());
        ROOT::Math::Rotation3D orientation = detector->getOrientation();
        std::vector<double> copy_vec(9);
        orientation.GetComponents(copy_vec.begin(), copy_vec.end());
        auto rotWrapper = std::make_shared<G4RotationMatrix>(copy_vec.data());
>>>>>>> 9a69dcf5
        detector->setExternalObject("rotation_matrix", rotWrapper);

        // Place the wrapper
        auto wrapper_phys = make_shared_no_delete<G4PVPlacement>(
            rotWrapper.get(), posWrapper, wrapper_log.get(), "wrapper_" + name + "_phys", world_log_.get(), false, 0, true);
        detector->setExternalObject("wrapper_phys", wrapper_phys);

        LOG(DEBUG) << " Center of the geometry parts relative to the origin:";

        /* SENSOR
         * the sensitive detector is the part that collects the deposits
         */

        // Create the sensor box and logical volume
        auto sensor_box = std::make_shared<G4Box>("sensor_" + name,
                                                  model->getSensorSize().x() / 2.0,
                                                  model->getSensorSize().y() / 2.0,
                                                  model->getSensorSize().z() / 2.0);
        solids_.push_back(sensor_box);
        auto sensor_log =
            make_shared_no_delete<G4LogicalVolume>(sensor_box.get(), materials_["silicon"], "sensor_" + name + "_log");
        detector->setExternalObject("sensor_log", sensor_log);

        // Place the sensor box
        auto sensor_pos = toG4Vector(model->getSensorCenter() - model->getCenter());
        LOG(DEBUG) << "  - Sensor\t\t:\t" << display_vector(sensor_pos, {"mm", "um"});
        auto sensor_phys = make_shared_no_delete<G4PVPlacement>(
            nullptr, sensor_pos, sensor_log.get(), "sensor_" + name + "_phys", wrapper_log.get(), false, 0, true);
        detector->setExternalObject("sensor_phys", sensor_phys);

        // Create the pixel box and logical volume
        auto pixel_box = std::make_shared<G4Box>("pixel_" + name,
                                                 model->getPixelSize().x() / 2.0,
                                                 model->getPixelSize().y() / 2.0,
                                                 model->getSensorSize().z() / 2.0);
        solids_.push_back(pixel_box);
        auto pixel_log =
            make_shared_no_delete<G4LogicalVolume>(pixel_box.get(), materials_["silicon"], "pixel_" + name + "_log");
        detector->setExternalObject("pixel_log", pixel_log);

        // Create the parameterization for the pixel grid
        std::shared_ptr<G4VPVParameterisation> pixel_param =
            std::make_shared<Parameterization2DG4>(model->getNPixels().x(),
                                                   model->getPixelSize().x(),
                                                   model->getPixelSize().y(),
                                                   -model->getGridSize().x() / 2.0,
                                                   -model->getGridSize().y() / 2.0,
                                                   0);
        detector->setExternalObject("pixel_param", pixel_param);

        // WARNING: do not place the actual parameterization, only use it if we need it

        /* CHIP
         * the chip connected to the bumps bond and the support
         */

        // Construct the chips only if necessary
        if(model->getChipSize().z() > 1e-9) {
            // Create the chip box
            auto chip_box = std::make_shared<G4Box>("chip_" + name,
                                                    model->getChipSize().x() / 2.0,
                                                    model->getChipSize().y() / 2.0,
                                                    model->getChipSize().z() / 2.0);
            solids_.push_back(chip_box);

            // Create the logical volume for the chip
            auto chip_log =
                make_shared_no_delete<G4LogicalVolume>(chip_box.get(), materials_["silicon"], "chip_" + name + "_log");
            detector->setExternalObject("chip_log", chip_log);

            // Place the chip
            auto chip_pos = toG4Vector(model->getChipCenter() - model->getCenter());
            LOG(DEBUG) << "  - Chip\t\t:\t" << display_vector(chip_pos, {"mm", "um"});
            auto chip_phys = make_shared_no_delete<G4PVPlacement>(
                nullptr, chip_pos, chip_log.get(), "chip_" + name + "_phys", wrapper_log.get(), false, 0, true);
            detector->setExternalObject("chip_phys", chip_phys);
        }

        /*
         * SUPPORT
         * optional layers of support
         */
        auto supports_log = std::make_shared<std::vector<std::shared_ptr<G4LogicalVolume>>>();
        auto supports_phys = std::make_shared<std::vector<std::shared_ptr<G4PVPlacement>>>();
        int support_idx = 0;
        for(auto& layer : model->getSupportLayers()) {
            // Create the box containing the support
            auto support_box = std::make_shared<G4Box>("support_" + name + "_" + std::to_string(support_idx),
                                                       layer.getSize().x() / 2.0,
                                                       layer.getSize().y() / 2.0,
                                                       layer.getSize().z() / 2.0);
            solids_.push_back(support_box);

            std::shared_ptr<G4VSolid> support_solid = support_box;
            if(layer.hasHole()) {
                // NOTE: Double the hole size in the z-direction to ensure no fake surfaces are created
                auto hole_box = std::make_shared<G4Box>("support_" + name + "_hole_" + std::to_string(support_idx),
                                                        layer.getHoleSize().x() / 2.0,
                                                        layer.getHoleSize().y() / 2.0,
                                                        layer.getHoleSize().z());
                solids_.push_back(hole_box);

                G4Transform3D transform(G4RotationMatrix(), toG4Vector(layer.getHoleCenter() - layer.getCenter()));
                auto subtraction_solid =
                    std::make_shared<G4SubtractionSolid>("support_" + name + "_subtraction_" + std::to_string(support_idx),
                                                         support_box.get(),
                                                         hole_box.get(),
                                                         transform);
                solids_.push_back(subtraction_solid);
                support_solid = subtraction_solid;
            }

            // Create the logical volume for the support
            auto support_material_iter = materials_.find(layer.getMaterial());
            if(support_material_iter == materials_.end()) {
                throw ModuleError("Cannot construct a support layer of material '" + layer.getMaterial() + "'");
            }
            auto support_log = make_shared_no_delete<G4LogicalVolume>(
                support_solid.get(), materials_["epoxy"], "support_" + name + "_log_" + std::to_string(support_idx));
            supports_log->push_back(support_log);

            // Place the support
            auto support_pos = toG4Vector(layer.getCenter() - model->getCenter());
            LOG(DEBUG) << "  - Support\t\t:\t" << display_vector(support_pos, {"mm", "um"});
            auto support_phys =
                make_shared_no_delete<G4PVPlacement>(nullptr,
                                                     support_pos,
                                                     support_log.get(),
                                                     "support_" + name + "_phys_" + std::to_string(support_idx),
                                                     wrapper_log.get(),
                                                     false,
                                                     0,
                                                     true);
            supports_phys->push_back(support_phys);

            ++support_idx;
        }
        detector->setExternalObject("supports_log", supports_log);
        detector->setExternalObject("supports_phys", supports_phys);

        // Build the bump bonds only for hybrid pixel detectors
        auto hybrid_model = std::dynamic_pointer_cast<HybridPixelDetectorModel>(model);
        if(hybrid_model != nullptr) {
            /* BUMPS
            * the bump bonds connect the sensor to the readout chip
            */

            // Get parameters from model
            auto bump_height = hybrid_model->getBumpHeight();
            auto bump_sphere_radius = hybrid_model->getBumpSphereRadius();
            auto bump_cylinder_radius = hybrid_model->getBumpCylinderRadius();

            // Create the volume containing the bumps
            auto bump_box = std::make_shared<G4Box>("bump_box_" + name,
                                                    hybrid_model->getSensorSize().x() / 2.0,
                                                    hybrid_model->getSensorSize().y() / 2.0,
                                                    bump_height / 2.);
            solids_.push_back(bump_box);

            // Create the logical wrapper volume
            auto bumps_wrapper_log =
                make_shared_no_delete<G4LogicalVolume>(bump_box.get(), world_material_, "bumps_wrapper_" + name + "_log");
            detector->setExternalObject("bumps_wrapper_log", bumps_wrapper_log);

            // Place the general bumps volume
            G4ThreeVector bumps_pos = toG4Vector(hybrid_model->getBumpsCenter() - hybrid_model->getCenter());
            LOG(DEBUG) << "  - Bumps\t\t:\t" << display_vector(bumps_pos, {"mm", "um"});
            auto bumps_wrapper_phys = make_shared_no_delete<G4PVPlacement>(nullptr,
                                                                           bumps_pos,
                                                                           bumps_wrapper_log.get(),
                                                                           "bumps_wrapper_" + name + "_phys",
                                                                           wrapper_log.get(),
                                                                           false,
                                                                           0,
                                                                           true);
            detector->setExternalObject("bumps_wrapper_phys", bumps_wrapper_phys);

            // Create the individual bump solid
            auto bump_sphere = std::make_shared<G4Sphere>(
                "bumps_" + name + "_sphere", 0, bump_sphere_radius, 0, 360 * CLHEP::deg, 0, 360 * CLHEP::deg);
            solids_.push_back(bump_sphere);
            auto bump_tube = std::make_shared<G4Tubs>(
                "bumps_" + name + "_tube", 0., bump_cylinder_radius, bump_height / 2., 0., 360 * CLHEP::deg);
            solids_.push_back(bump_tube);
            auto bump = std::make_shared<G4UnionSolid>("bumps_" + name, bump_sphere.get(), bump_tube.get());
            solids_.push_back(bump);

            // Create the logical volume for the individual bumps
            auto bumps_cell_log =
                make_shared_no_delete<G4LogicalVolume>(bump.get(), materials_["solder"], "bumps_" + name + "_log");
            detector->setExternalObject("bumps_cell_log", bumps_cell_log);

            // Place the bump bonds grid
            std::shared_ptr<G4VPVParameterisation> bumps_param = std::make_shared<Parameterization2DG4>(
                hybrid_model->getNPixels().x(),
                hybrid_model->getPixelSize().x(),
                hybrid_model->getPixelSize().y(),
                -(hybrid_model->getNPixels().x() * hybrid_model->getPixelSize().x()) / 2.0 +
                    (hybrid_model->getBumpsCenter().x() - hybrid_model->getCenter().x()),
                -(hybrid_model->getNPixels().y() * hybrid_model->getPixelSize().y()) / 2.0 +
                    (hybrid_model->getBumpsCenter().y() - hybrid_model->getCenter().y()),
                0);
            detector->setExternalObject("bumps_param", bumps_param);

            std::shared_ptr<G4PVParameterised> bumps_param_phys =
                std::make_shared<ParameterisedG4>("bumps_" + name + "_phys",
                                                  bumps_cell_log.get(),
                                                  bumps_wrapper_log.get(),
                                                  kUndefined,
                                                  hybrid_model->getNPixels().x() * hybrid_model->getNPixels().y(),
                                                  bumps_param.get(),
                                                  false);
            detector->setExternalObject("bumps_param_phys", bumps_param_phys);
        }

        // ALERT: NO COVER LAYER YET

        LOG(TRACE) << " Constructed detector " << detector->getName() << " succesfully";
    }
}<|MERGE_RESOLUTION|>--- conflicted
+++ resolved
@@ -195,21 +195,16 @@
         detector->setExternalObject("wrapper_log", wrapper_log);
 
         // Get position and orientation
-<<<<<<< HEAD
         auto position = detector->getPosition();
-        ROOT::Math::EulerAngles angles = detector->getOrientation();
-        LOG(DEBUG) << " - Position\t\t:\t" << display_vector(position, {"mm", "um"});
-        LOG(DEBUG) << " - Orientation\t:\t" << display_vector(angles, {"deg"});
-
-        G4ThreeVector posWrapper = toG4Vector(position);
-        auto rotWrapper = std::make_shared<G4RotationMatrix>(angles.Phi(), angles.Theta(), angles.Psi());
-=======
-        G4ThreeVector posWrapper = toG4Vector(detector->getPosition());
         ROOT::Math::Rotation3D orientation = detector->getOrientation();
         std::vector<double> copy_vec(9);
         orientation.GetComponents(copy_vec.begin(), copy_vec.end());
+
+        LOG(DEBUG) << " - Position\t\t:\t" << display_vector(position, {"mm", "um"});
+        LOG(DEBUG) << " - Orientation\t:\t" << display_vector(copy_vec, {"deg"});
+
+        G4ThreeVector posWrapper = toG4Vector(position);
         auto rotWrapper = std::make_shared<G4RotationMatrix>(copy_vec.data());
->>>>>>> 9a69dcf5
         detector->setExternalObject("rotation_matrix", rotWrapper);
 
         // Place the wrapper
