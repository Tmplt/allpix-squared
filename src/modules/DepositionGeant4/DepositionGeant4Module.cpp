/**
 * @file
 * @brief Implementation of Geant4 deposition module
 * @remarks Based on code from Mathieu Benoit
 * @copyright Copyright (c) 2017 CERN and the Allpix Squared authors.
 * This software is distributed under the terms of the MIT License, copied verbatim in the file "LICENSE.md".
 * In applying this license, CERN does not waive the privileges and immunities granted to it by virtue of its status as an
 * Intergovernmental Organization or submit itself to any jurisdiction.
 */

#include "DepositionGeant4Module.hpp"

#include <limits>
#include <string>
#include <utility>

#include <G4EmParameters.hh>
#include <G4HadronicProcessStore.hh>
#include <G4LogicalVolume.hh>
#include <G4PhysListFactory.hh>
#include <G4RunManager.hh>
#include <G4StepLimiterPhysics.hh>
#include <G4UImanager.hh>
#include <G4UserLimits.hh>

#include "core/config/exceptions.h"
#include "core/geometry/GeometryManager.hpp"
#include "core/module/exceptions.h"
#include "core/utils/log.h"
#include "objects/DepositedCharge.hpp"
#include "tools/ROOT.h"
#include "tools/geant4.h"

#include "GeneratorActionG4.hpp"
#include "SensitiveDetectorActionG4.hpp"
#include "TrackInfoG4.hpp"
#include "UserHookSetUniqueTrackID.hpp"

#include "AllpixG4TrackInfo.hpp"
#define G4_NUM_SEEDS 10

using namespace allpix;

/**
 * Includes the particle source point to the geometry using \ref GeometryManager::addPoint.
 */
DepositionGeant4Module::DepositionGeant4Module(Configuration config, Messenger* messenger, GeometryManager* geo_manager)
    : Module(std::move(config)), messenger_(messenger), geo_manager_(geo_manager), last_event_num_(1),
      run_manager_g4_(nullptr) {
    // Create user limits for maximum step length in the sensor
    user_limits_ = std::make_unique<G4UserLimits>(config_.get<double>("max_step_length", Units::get(1.0, "um")));

    // Set default physics list
    config_.setDefault("physics_list", "FTFP_BERT_LIV");

    config_.setDefault<bool>("output_plots", false);
    config_.setDefault<int>("output_plots_scale", Units::get(100, "ke"));

    // Add the particle source position to the geometry
    geo_manager_->addPoint(config_.get<ROOT::Math::XYZPoint>("beam_position"));
}

/**
 * Module depends on \ref GeometryBuilderGeant4Module loaded first, because it owns the pointer to the Geant4 run manager.
 */
void DepositionGeant4Module::init() {
    // Load the G4 run manager (which is owned by the geometry builder)
    run_manager_g4_ = G4RunManager::GetRunManager();
    if(run_manager_g4_ == nullptr) {
        throw ModuleError("Cannot deposit charges using Geant4 without a Geant4 geometry builder");
    }

    // Suppress all output from G4
    SUPPRESS_STREAM(G4cout);

    // Get UI manager for sending commands
    G4UImanager* ui_g4 = G4UImanager::GetUIpointer();

    // Apply optional PAI model
    if(config_.get<bool>("enable_pai", false)) {
        LOG(TRACE) << "Enabling PAI model on all detectors";
        G4EmParameters::Instance();

        for(auto& detector : geo_manager_->getDetectors()) {
            // Get logical volume
            auto logical_volume = detector->getExternalObject<G4LogicalVolume>("sensor_log");
            if(logical_volume == nullptr) {
                throw ModuleError("Detector " + detector->getName() + " has no sensitive device (broken Geant4 geometry)");
            }
            // Create region
            G4Region* region = new G4Region(detector->getName() + "_sensor_region");
            region->AddRootLogicalVolume(logical_volume.get());

            auto pai_model = config_.get<std::string>("pai_model", "pai");
            auto lcase_model = pai_model;
            std::transform(lcase_model.begin(), lcase_model.end(), lcase_model.begin(), ::tolower);
            if(lcase_model == "pai") {
                pai_model = "PAI";
            } else if(lcase_model == "paiphoton") {
                pai_model = "PAIphoton";
            } else {
                throw InvalidValueError(config_, "pai_model", "model has to be either 'pai' or 'paiphoton'");
            }

            ui_g4->ApplyCommand("/process/em/AddPAIRegion all " + region->GetName() + " " + pai_model);
        }
    }

    // Find the physics list
    G4PhysListFactory physListFactory;
    G4VModularPhysicsList* physicsList = physListFactory.GetReferencePhysList(config_.get<std::string>("physics_list"));
    if(physicsList == nullptr) {
        std::string message = "specified physics list does not exists";
        std::vector<G4String> base_lists = physListFactory.AvailablePhysLists();
        message += " (available base lists are ";
        for(auto& base_list : base_lists) {
            message += base_list;
            message += ", ";
        }
        message = message.substr(0, message.size() - 2);
        message += " with optional suffixes for electromagnetic lists ";
        std::vector<G4String> em_lists = physListFactory.AvailablePhysListsEM();
        for(auto& em_list : em_lists) {
            if(em_list.empty()) {
                continue;
            }
            message += em_list;
            message += ", ";
        }
        message = message.substr(0, message.size() - 2);
        message += ")";

        throw InvalidValueError(config_, "physics_list", message);
    } else {
        LOG(INFO) << "Using G4 physics list \"" << config_.get<std::string>("physics_list") << "\"";
    }
    // Register a step limiter (uses the user limits defined earlier)
    physicsList->RegisterPhysics(new G4StepLimiterPhysics());

    // Set the range-cut off threshold for secondary production:
    double production_cut;
    if(config_.has("range_cut")) {
        production_cut = config_.get<double>("range_cut");
        LOG(INFO) << "Setting configured G4 production cut to " << Units::display(production_cut, {"mm", "um"});
    } else {
        // Define the production cut as one fifth of the minimum size (thickness, pitch) among the detectors
        double min_size = std::numeric_limits<double>::max();
        std::string min_detector;
        for(auto& detector : geo_manager_->getDetectors()) {
            auto model = detector->getModel();
            double prev_min_size = min_size;
            min_size =
                std::min({min_size, model->getPixelSize().x(), model->getPixelSize().y(), model->getSensorSize().z()});
            if(min_size != prev_min_size) {
                min_detector = detector->getName();
            }
        }
        production_cut = min_size / 5;
        LOG(INFO) << "Setting G4 production cut to " << Units::display(production_cut, {"mm", "um"})
                  << ", derived from properties of detector \"" << min_detector << "\"";
    }
    ui_g4->ApplyCommand("/run/setCut " + std::to_string(production_cut));

    // Initialize the physics list
    LOG(TRACE) << "Initializing physics processes";
    run_manager_g4_->SetUserInitialization(physicsList);
    run_manager_g4_->InitializePhysics();

    // Initialize the full run manager to ensure correct state flags
    run_manager_g4_->Initialize();

    // Build particle generator
    LOG(TRACE) << "Constructing particle source";
    auto generator = new GeneratorActionG4(config_);
    run_manager_g4_->SetUserAction(generator);

    // User hook to set custom track ID
    auto userTrackIDHook = new UserHookSetUniqueTrackID();
    run_manager_g4_->SetUserAction(userTrackIDHook);

    // Get the creation energy for charge (default is silicon electron hole pair energy)
    auto charge_creation_energy = config_.get<double>("charge_creation_energy", Units::get(3.64, "eV"));

    // Loop through all detectors and set the sensitive detector action that handles the particle passage
    bool useful_deposition = false;
    for(auto& detector : geo_manager_->getDetectors()) {
        // Do not add sensitive detector for detectors that have no listeners for the deposited charges
        // FIXME Probably the MCParticle has to be checked as well
        if(!messenger_->hasReceiver(this,
                                    std::make_shared<DepositedChargeMessage>(std::vector<DepositedCharge>(), detector))) {
            LOG(INFO) << "Not depositing charges in " << detector->getName()
                      << " because there is no listener for its output";
            continue;
        }
        useful_deposition = true;

        // Get model of the sensitive device
        auto sensitive_detector_action = new SensitiveDetectorActionG4(this, detector, messenger_, charge_creation_energy);
        auto logical_volume = detector->getExternalObject<G4LogicalVolume>("sensor_log");
        if(logical_volume == nullptr) {
            throw ModuleError("Detector " + detector->getName() + " has no sensitive device (broken Geant4 geometry)");
        }

        // Apply the user limits to this element
        logical_volume->SetUserLimits(user_limits_.get());

        // Add the sensitive detector action
        logical_volume->SetSensitiveDetector(sensitive_detector_action);
        sensors_.push_back(sensitive_detector_action);

        // If requested, prepare output plots
        if(config_.get<bool>("output_plots")) {
            LOG(TRACE) << "Creating output plots";

            // Plot axis are in kilo electrons - convert from framework units!
            int maximum = static_cast<int>(Units::convert(config_.get<int>("output_plots_scale"), "ke"));
            int nbins = 5 * maximum;

            // Create histograms if needed
            std::string plot_name = "deposited_charge_" + sensitive_detector_action->getName();
            charge_per_event_[sensitive_detector_action->getName()] =
                new TH1D(plot_name.c_str(), "deposited charge per event;deposited charge [ke];events", nbins, 0, maximum);
        }
    }

    if(!useful_deposition) {
        LOG(ERROR) << "Not a single listener for deposited charges, module is useless!";
    }

    // Disable verbose messages from processes
    ui_g4->ApplyCommand("/process/verbose 0");
    ui_g4->ApplyCommand("/process/em/verbose 0");
    ui_g4->ApplyCommand("/process/eLoss/verbose 0");
    G4HadronicProcessStore::Instance()->SetVerbose(0);

    // Set the random seed for Geant4 generation
    // NOTE Assumes this is the only Geant4 module using random numbers
    std::string seed_command = "/random/setSeeds ";
    for(int i = 0; i < G4_NUM_SEEDS; ++i) {
        seed_command += std::to_string(static_cast<uint32_t>(getRandomSeed() % INT_MAX));
        if(i != G4_NUM_SEEDS - 1) {
            seed_command += " ";
        }
    }
    ui_g4->ApplyCommand(seed_command);

    // Release the output stream
    RELEASE_STREAM(G4cout);
}

void DepositionGeant4Module::run(unsigned int event_num) {
    // Suppress output stream if not in debugging mode
    IFLOG(DEBUG);
    else {
        SUPPRESS_STREAM(G4cout);
    }

    // Start a single event from the beam
    LOG(TRACE) << "Enabling beam";
    run_manager_g4_->BeamOn(static_cast<int>(config_.get<unsigned int>("number_of_particles", 1)));
    last_event_num_ = event_num;

    // Release the stream (if it was suspended)
    RELEASE_STREAM(G4cout);

    // Dispatch the necessary messages
    for(auto& sensor : sensors_) {
        sensor->dispatchMessages();

        // Fill output plots if requested:
        if(config_.get<bool>("output_plots")) {
            double charge = static_cast<double>(Units::convert(sensor->getDepositedCharge(), "ke"));
            charge_per_event_[sensor->getName()]->Fill(charge);
        }
    }
<<<<<<< HEAD
    AllpixG4TrackInfo::reset(this, messenger_);
=======
    TrackInfoG4::reset();
>>>>>>> a938d00b
}

void DepositionGeant4Module::finalize() {
    size_t total_charges = 0;
    for(auto& sensor : sensors_) {
        total_charges += sensor->getTotalDepositedCharge();
    }

    if(config_.get<bool>("output_plots")) {
        // Write histograms
        LOG(TRACE) << "Writing output plots to file";
        for(auto& plot : charge_per_event_) {
            plot.second->Write();
        }
    }

    // Print summary or warns if module did not output any charges
    if(!sensors_.empty() && total_charges > 0 && last_event_num_ > 0) {
        size_t average_charge = total_charges / sensors_.size() / last_event_num_;
        LOG(INFO) << "Deposited total of " << total_charges << " charges in " << sensors_.size() << " sensor(s) (average of "
                  << average_charge << " per sensor for every event)";
    } else {
        LOG(WARNING) << "No charges deposited";
    }
}<|MERGE_RESOLUTION|>--- conflicted
+++ resolved
@@ -36,7 +36,7 @@
 #include "TrackInfoG4.hpp"
 #include "UserHookSetUniqueTrackID.hpp"
 
-#include "AllpixG4TrackInfo.hpp"
+#include "TrackInfoG4.hpp"
 #define G4_NUM_SEEDS 10
 
 using namespace allpix;
@@ -273,11 +273,7 @@
             charge_per_event_[sensor->getName()]->Fill(charge);
         }
     }
-<<<<<<< HEAD
-    AllpixG4TrackInfo::reset(this, messenger_);
-=======
-    TrackInfoG4::reset();
->>>>>>> a938d00b
+    TrackInfoG4::reset(this, messenger_);
 }
 
 void DepositionGeant4Module::finalize() {
